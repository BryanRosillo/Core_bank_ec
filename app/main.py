--- conflicted
+++ resolved
@@ -4,7 +4,7 @@
 from flask_restx import Api, Resource, fields
 from functools import wraps
 from .db import get_connection, init_db
-<<<<<<< HEAD
+from .logger import write_log
 import logging
 import os
 import jwt
@@ -13,12 +13,8 @@
 SECRET_KEY = os.getenv("SECRET_KEY", "clave_secreta_por_defecto")
 blacklisted_tokens = set()
 
-#log = logging.getLogger(__name__)  
-=======
-from .logger import write_log
 
 # Configuración de logs
->>>>>>> afba9f6a
 logging.basicConfig(
     filename="logs/app.log",
     level=logging.DEBUG,
@@ -42,7 +38,7 @@
 auth_ns = api.namespace('auth', description='Operaciones de autenticación')
 bank_ns = api.namespace('bank', description='Operaciones bancarias')
 
-<<<<<<< HEAD
+
 # Define the expected payload models for Swagger
 login_model = auth_ns.model('Login', {
     'username': fields.String(required=True, description='Nombre de usuario', example='user1'),
@@ -70,6 +66,11 @@
 pay_credit_balance_model = bank_ns.model('PayCreditBalance', {
     'amount': fields.Float(required=True, description='Monto a abonar a la deuda de la tarjeta', example=50)
 })
+
+# Middleware para registrar solicitudes entrantes
+@app.before_request
+def log_request_info():
+    write_log("INFO", "Anonymous", f"Solicitud recibida: {request.method} {request.path}", 200)
 
 # ---------------- Authentication Endpoints ----------------
 # Función para generar el token JWT
@@ -118,14 +119,6 @@
 
 
 # ---------------- Authentication Endpoints ----------------
-=======
-# Middleware para registrar solicitudes entrantes
-@app.before_request
-def log_request_info():
-    write_log("INFO", "Anonymous", f"Solicitud recibida: {request.method} {request.path}", 200)
-
-# ---------------- Autenticación ----------------
->>>>>>> afba9f6a
 @auth_ns.route('/login')
 class Login(Resource):
     @auth_ns.expect(api.model('Login', {"username": fields.String(), "password": fields.String()}), validate=True)
@@ -137,7 +130,7 @@
         cur = conn.cursor()
         cur.execute("SELECT id, password FROM bank.users WHERE username = %s", (username,))
         user = cur.fetchone()
-<<<<<<< HEAD
+
         cur.close()
         conn.close()
         
@@ -159,37 +152,6 @@
         blacklisted_tokens.add(token)
         return {"message": "Logout exitoso."}, 200
     
-=======
-        if user and user[1] == password:
-            token = secrets.token_hex(16)
-            cur.execute("INSERT INTO bank.tokens (token, user_id) VALUES (%s, %s)", (token, user[0]))
-            conn.commit()
-            write_log("INFO", username, "Inicio de sesión exitoso", 200)
-            return {"message": "Login successful", "token": token}, 200
-        write_log("WARNING", username, "Intento de inicio de sesión fallido", 401)
-        return {"message": "Invalid credentials"}, 401
-
-# Decorador para proteger rutas con token
-
-def token_required(f):
-    @wraps(f)
-    def decorated(*args, **kwargs):
-        auth_header = request.headers.get("Authorization", "")
-        if not auth_header.startswith("Bearer "):
-            write_log("WARNING", "Anonymous", "Acceso no autorizado", 401)
-            return {"message": "Unauthorized"}, 401
-        token = auth_header.split(" ")[1]
-        conn = get_connection()
-        cur = conn.cursor()
-        cur.execute("SELECT u.username FROM bank.tokens t JOIN bank.users u ON t.user_id = u.id WHERE t.token = %s", (token,))
-        user = cur.fetchone()
-        if not user:
-            write_log("WARNING", "Anonymous", "Token inválido o expirado", 401)
-            return {"message": "Invalid or expired token"}, 401
-        g.user = user[0]
-        return f(*args, **kwargs)
-    return decorated
->>>>>>> afba9f6a
 
 # ---------------- Operaciones Bancarias ----------------
 @bank_ns.route('/deposit')
@@ -214,6 +176,204 @@
         conn.commit()
         write_log("INFO", g.user, f"Depósito exitoso de {amount} en cuenta {account_number}", 200)
         return {"message": "Deposit successful", "new_balance": new_balance}, 200
+    
+
+@bank_ns.route('/withdraw')
+class Withdraw(Resource):
+    @bank_ns.expect(withdraw_model, validate=True)
+    @bank_ns.doc('withdraw')
+    @token_required
+    def post(self):
+        """Realiza un retiro de la cuenta del usuario autenticado."""
+        data = api.payload
+        amount = data.get("amount", 0)
+        if amount <= 0:
+            api.abort(400, "Amount must be greater than zero")
+        user_id = g.user['id']
+        conn = get_connection()
+        cur = conn.cursor()
+        cur.execute("SELECT balance FROM bank.accounts WHERE user_id = %s", (user_id,))
+        row = cur.fetchone()
+        if not row:
+            cur.close()
+            conn.close()
+            api.abort(404, "Account not found")
+        current_balance = float(row[0])
+        if current_balance < amount:
+            cur.close()
+            conn.close()
+            api.abort(400, "Insufficient funds")
+        cur.execute("UPDATE bank.accounts SET balance = balance - %s WHERE user_id = %s RETURNING balance", (amount, user_id))
+        new_balance = float(cur.fetchone()[0])
+        conn.commit()
+        cur.close()
+        conn.close()
+        return {"message": "Withdrawal successful", "new_balance": new_balance}, 200
+    
+
+@bank_ns.route('/transfer')
+class Transfer(Resource):
+    @bank_ns.expect(transfer_model, validate=True)
+    @bank_ns.doc('transfer')
+    @token_required
+    def post(self):
+        """Transfiere fondos desde la cuenta del usuario autenticado a otra cuenta."""
+        data = api.payload
+        target_username = data.get("target_username")
+        amount = data.get("amount", 0)
+        if not target_username or amount <= 0:
+            api.abort(400, "Invalid data")
+        if target_username == g.user['username']:
+            api.abort(400, "Cannot transfer to the same account")
+        conn = get_connection()
+        cur = conn.cursor()
+        # Check sender's balance
+        cur.execute("SELECT balance FROM bank.accounts WHERE user_id = %s", (g.user['id'],))
+        row = cur.fetchone()
+        if not row:
+            cur.close()
+            conn.close()
+            api.abort(404, "Sender account not found")
+        sender_balance = float(row[0])
+        if sender_balance < amount:
+            cur.close()
+            conn.close()
+            api.abort(400, "Insufficient funds")
+        # Find target user
+        cur.execute("SELECT id FROM bank.users WHERE username = %s", (target_username,))
+        target_user = cur.fetchone()
+        if not target_user:
+            cur.close()
+            conn.close()
+            api.abort(404, "Target user not found")
+        target_user_id = target_user[0]
+        try:
+            cur.execute("UPDATE bank.accounts SET balance = balance - %s WHERE user_id = %s", (amount, g.user['id']))
+            cur.execute("UPDATE bank.accounts SET balance = balance + %s WHERE user_id = %s", (amount, target_user_id))
+            cur.execute("SELECT balance FROM bank.accounts WHERE user_id = %s", (g.user['id'],))
+            new_balance = float(cur.fetchone()[0])
+            conn.commit()
+        except Exception as e:
+            conn.rollback()
+            cur.close()
+            conn.close()
+            api.abort(500, f"Error during transfer: {str(e)}")
+        cur.close()
+        conn.close()
+        return {"message": "Transfer successful", "new_balance": new_balance}, 200
+    
+
+@bank_ns.route('/credit-payment')
+class CreditPayment(Resource):
+    @bank_ns.expect(credit_payment_model, validate=True)
+    @bank_ns.doc('credit_payment')
+    @token_required
+    def post(self):
+        """
+        Realiza una compra a crédito:
+        - Descuenta el monto de la cuenta.
+        - Aumenta la deuda de la tarjeta de crédito.
+        """
+        data = api.payload
+        amount = data.get("amount", 0)
+        if amount <= 0:
+            api.abort(400, "Amount must be greater than zero")
+        user_id = g.user['id']
+        conn = get_connection()
+        cur = conn.cursor()
+        cur.execute("SELECT balance FROM bank.accounts WHERE user_id = %s", (user_id,))
+        row = cur.fetchone()
+        if not row:
+            cur.close()
+            conn.close()
+            api.abort(404, "Account not found")
+        account_balance = float(row[0])
+        if account_balance < amount:
+            cur.close()
+            conn.close()
+            api.abort(400, "Insufficient funds in account")
+        try:
+            cur.execute("UPDATE bank.accounts SET balance = balance - %s WHERE user_id = %s", (amount, user_id))
+            cur.execute("UPDATE bank.credit_cards SET balance = balance + %s WHERE user_id = %s", (amount, user_id))
+            cur.execute("SELECT balance FROM bank.accounts WHERE user_id = %s", (user_id,))
+            new_account_balance = float(cur.fetchone()[0])
+            cur.execute("SELECT balance FROM bank.credit_cards WHERE user_id = %s", (user_id,))
+            new_credit_balance = float(cur.fetchone()[0])
+            conn.commit()
+        except Exception as e:
+            conn.rollback()
+            cur.close()
+            conn.close()
+            api.abort(500, f"Error processing credit card purchase: {str(e)}")
+        cur.close()
+        conn.close()
+        return {
+            "message": "Credit card purchase successful",
+            "account_balance": new_account_balance,
+            "credit_card_debt": new_credit_balance
+        }, 200
+    
+
+@bank_ns.route('/pay-credit-balance')
+class PayCreditBalance(Resource):
+    @bank_ns.expect(pay_credit_balance_model, validate=True)
+    @bank_ns.doc('pay_credit_balance')
+    @token_required
+    def post(self):
+        """
+        Realiza un abono a la deuda de la tarjeta:
+        - Descuenta el monto (o el máximo posible) de la cuenta.
+        - Reduce la deuda de la tarjeta de crédito.
+        """
+        data = api.payload
+        amount = data.get("amount", 0)
+        if amount <= 0:
+            api.abort(400, "Amount must be greater than zero")
+        user_id = g.user['id']
+        conn = get_connection()
+        cur = conn.cursor()
+        # Check account funds
+        cur.execute("SELECT balance FROM bank.accounts WHERE user_id = %s", (user_id,))
+        row = cur.fetchone()
+        if not row:
+            cur.close()
+            conn.close()
+            api.abort(404, "Account not found")
+        account_balance = float(row[0])
+        if account_balance < amount:
+            cur.close()
+            conn.close()
+            api.abort(400, "Insufficient funds in account")
+        # Get current credit card debt
+        cur.execute("SELECT balance FROM bank.credit_cards WHERE user_id = %s", (user_id,))
+        row = cur.fetchone()
+        if not row:
+            cur.close()
+            conn.close()
+            api.abort(404, "Credit card not found")
+        credit_debt = float(row[0])
+        payment = min(amount, credit_debt)
+        try:
+            cur.execute("UPDATE bank.accounts SET balance = balance - %s WHERE user_id = %s", (payment, user_id))
+            cur.execute("UPDATE bank.credit_cards SET balance = balance - %s WHERE user_id = %s", (payment, user_id))
+            cur.execute("SELECT balance FROM bank.accounts WHERE user_id = %s", (user_id,))
+            new_account_balance = float(cur.fetchone()[0])
+            cur.execute("SELECT balance FROM bank.credit_cards WHERE user_id = %s", (user_id,))
+            new_credit_debt = float(cur.fetchone()[0])
+            conn.commit()
+        except Exception as e:
+            conn.rollback()
+            cur.close()
+            conn.close()
+            api.abort(500, f"Error processing credit balance payment: {str(e)}")
+        cur.close()
+        conn.close()
+        return {
+            "message": "Credit card debt payment successful",
+            "account_balance": new_account_balance,
+            "credit_card_debt": new_credit_debt
+        }, 200
+
 
 @app.before_first_request
 def initialize_db():
